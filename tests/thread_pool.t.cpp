#include <thread_pool.hpp>
#include <test.hpp>

#include <future>
#include <functional>
<<<<<<< HEAD
#include <sstream>
#include <thread>
#include <tuple>
=======
#include <memory>
>>>>>>> feb4c673

int main() {
    std::cout << "*** Testing ThreadPool ***" << std::endl;

    doTest("post job", []() {
        ThreadPool pool;

        std::packaged_task<int()> t([](){
            std::this_thread::sleep_for(std::chrono::milliseconds(1));
            return 42;
        });

        std::future<int> r = t.get_future();

        pool.post(t);

        ASSERT(42 == r.get());
    });

    doTest("process job", []() {
        ThreadPool pool;

        std::future<int> r = pool.process([]() {
            std::this_thread::sleep_for(std::chrono::milliseconds(1));
            return 42;
        });

        ASSERT(42 == r.get());
    });

    struct my_exception {};

    doTest("process job with exception", []() {
        ThreadPool pool;

        std::future<int> r = pool.process([]() {
            std::this_thread::sleep_for(std::chrono::milliseconds(1));
            throw my_exception();
            return 42;
        });

        try {
            ASSERT(r.get() == 42 && !"should not be called, exception expected");
        } catch (const my_exception &e) {
        }
    });
    
    doTest("post job to threadpool with onStart/onStop", []() {
        std::atomic<int> someValue{0};
        ThreadPoolOptions options;
        options.onStart = [&someValue](){ ++someValue; };
        options.onStop = [&someValue](){ --someValue; };
        
        if (true) {
            ThreadPool pool{options};

            std::packaged_task<int()> t([&someValue](){
                std::this_thread::sleep_for(std::chrono::milliseconds(1));
                return someValue.load();
            });

            std::future<int> r = t.get_future();

            pool.post(t);

            const auto result = r.get();

            ASSERT(0 < result);
            ASSERT(pool.getWorkerCount() == result);
        }
        
        ASSERT(0 == someValue);
    });

    doTest("multiple compilation units", []() {
        extern size_t getWorkerIdForCurrentThread();
        extern size_t getWorkerIdForCurrentThread2();

        ThreadPool pool;

        std::future<std::tuple<size_t, size_t, size_t, size_t>> r = pool.process([]() {
            return std::make_tuple(Worker::getWorkerIdForCurrentThread(),
                                   *detail::thread_id(),
                                   getWorkerIdForCurrentThread(),
                                   getWorkerIdForCurrentThread2());
        });

        const auto t = r.get();
        const auto id0 = std::get<0>(t);
        const auto id1 = std::get<1>(t);
        const auto id2 = std::get<2>(t);
        const auto id3 = std::get<3>(t);

        std::cout << " " << id0 << " " << id1 << " " << id2 << " " << id3;

        ASSERT(id0 == id1);
        ASSERT(id1 == id2);
        ASSERT(id2 == id3);
    });

}<|MERGE_RESOLUTION|>--- conflicted
+++ resolved
@@ -1,15 +1,10 @@
 #include <thread_pool.hpp>
 #include <test.hpp>
 
+#include <thread>
 #include <future>
 #include <functional>
-<<<<<<< HEAD
-#include <sstream>
-#include <thread>
-#include <tuple>
-=======
 #include <memory>
->>>>>>> feb4c673
 
 int main() {
     std::cout << "*** Testing ThreadPool ***" << std::endl;
@@ -84,30 +79,4 @@
         ASSERT(0 == someValue);
     });
 
-    doTest("multiple compilation units", []() {
-        extern size_t getWorkerIdForCurrentThread();
-        extern size_t getWorkerIdForCurrentThread2();
-
-        ThreadPool pool;
-
-        std::future<std::tuple<size_t, size_t, size_t, size_t>> r = pool.process([]() {
-            return std::make_tuple(Worker::getWorkerIdForCurrentThread(),
-                                   *detail::thread_id(),
-                                   getWorkerIdForCurrentThread(),
-                                   getWorkerIdForCurrentThread2());
-        });
-
-        const auto t = r.get();
-        const auto id0 = std::get<0>(t);
-        const auto id1 = std::get<1>(t);
-        const auto id2 = std::get<2>(t);
-        const auto id3 = std::get<3>(t);
-
-        std::cout << " " << id0 << " " << id1 << " " << id2 << " " << id3;
-
-        ASSERT(id0 == id1);
-        ASSERT(id1 == id2);
-        ASSERT(id2 == id3);
-    });
-
 }